package pterm

var (
	// ThemeDefault is the default theme used by PTerm.
	// If this variable is overwritten, the new value is used as default theme.
	ThemeDefault = Theme{
		PrimaryStyle:            Style{FgCyan},
		SecondaryStyle:          Style{FgLightMagenta},
		HighlightStyle:          Style{Bold, FgYellow},
		InfoMessageStyle:        Style{FgLightCyan},
		InfoPrefixStyle:         Style{FgBlack, BgCyan},
		SuccessMessageStyle:     Style{FgGreen},
		SuccessPrefixStyle:      Style{FgBlack, BgGreen},
		WarningMessageStyle:     Style{FgYellow},
		WarningPrefixStyle:      Style{FgBlack, BgYellow},
		ErrorMessageStyle:       Style{FgLightRed},
		ErrorPrefixStyle:        Style{FgBlack, BgLightRed},
		FatalMessageStyle:       Style{FgLightRed},
		FatalPrefixStyle:        Style{FgBlack, BgLightRed},
		DescriptionMessageStyle: Style{FgDefault},
		DescriptionPrefixStyle:  Style{FgLightWhite, BgDarkGray},
		ScopeStyle:              Style{FgGray},
		ProgressbarBarStyle:     Style{FgCyan},
		ProgressbarTitleStyle:   Style{FgLightCyan},
		HeaderTextStyle:         Style{FgLightWhite, Bold},
		HeaderBackgroundStyle:   Style{BgGray},
		SpinnerStyle:            Style{FgLightCyan},
		SpinnerTextStyle:        Style{FgLightWhite},
		TableStyle:              Style{FgDefault},
		TableHeaderStyle:        Style{FgLightCyan},
		TableSeparatorStyle:     Style{FgGray},
		SectionStyle:            Style{Bold, FgYellow},
		BulletListTextStyle:     Style{FgDefault},
		BulletListBulletStyle:   Style{FgGray},
		TreeStyle:               Style{FgGray},
		TreeTextStyle:           Style{FgDefault},
		LetterStyle:             Style{FgDefault},
		DebugMessageStyle:       Style{FgGray},
		DebugPrefixStyle:        Style{FgBlack, BgGray},
<<<<<<< HEAD
		PanelBorderStyle:        Style{FgDefault},
		BoxStyle:                Style{FgDefault},
		BoxTextStyle:            Style{FgDefault},
=======
		BarLabelStyle:           Style{FgLightCyan},
		BarStyle:                Style{FgCyan},
>>>>>>> dfc04564
	}
)

// Theme for PTerm.
// Theme contains every Style used in PTerm. You can create own themes for your application or use one
// of the existing themes.
type Theme struct {
	PrimaryStyle            Style
	SecondaryStyle          Style
	HighlightStyle          Style
	InfoMessageStyle        Style
	InfoPrefixStyle         Style
	SuccessMessageStyle     Style
	SuccessPrefixStyle      Style
	WarningMessageStyle     Style
	WarningPrefixStyle      Style
	ErrorMessageStyle       Style
	ErrorPrefixStyle        Style
	FatalMessageStyle       Style
	FatalPrefixStyle        Style
	DescriptionMessageStyle Style
	DescriptionPrefixStyle  Style
	ScopeStyle              Style
	ProgressbarBarStyle     Style
	ProgressbarTitleStyle   Style
	HeaderTextStyle         Style
	HeaderBackgroundStyle   Style
	SpinnerStyle            Style
	SpinnerTextStyle        Style
	TableStyle              Style
	TableHeaderStyle        Style
	TableSeparatorStyle     Style
	SectionStyle            Style
	BulletListTextStyle     Style
	BulletListBulletStyle   Style
	TreeStyle               Style
	TreeTextStyle           Style
	LetterStyle             Style
	DebugMessageStyle       Style
	DebugPrefixStyle        Style
<<<<<<< HEAD
	PanelBorderStyle        Style
	BoxStyle                Style
	BoxTextStyle            Style
=======
	BarLabelStyle           Style
	BarStyle                Style
>>>>>>> dfc04564
}

// WithPrimaryStyle returns a new theme with overridden value.
func (t Theme) WithPrimaryStyle(style Style) Theme {
	t.PrimaryStyle = style
	return t
}

// WithSecondaryStyle returns a new theme with overridden value.
func (t Theme) WithSecondaryStyle(style Style) Theme {
	t.SecondaryStyle = style
	return t
}

// WithHighlightStyle returns a new theme with overridden value.
func (t Theme) WithHighlightStyle(style Style) Theme {
	t.HighlightStyle = style
	return t
}

// WithInfoMessageStyle returns a new theme with overridden value.
func (t Theme) WithInfoMessageStyle(style Style) Theme {
	t.InfoMessageStyle = style
	return t
}

// WithInfoPrefixStyle returns a new theme with overridden value.
func (t Theme) WithInfoPrefixStyle(style Style) Theme {
	t.InfoPrefixStyle = style
	return t
}

// WithSuccessMessageStyle returns a new theme with overridden value.
func (t Theme) WithSuccessMessageStyle(style Style) Theme {
	t.SuccessMessageStyle = style
	return t
}

// WithSuccessPrefixStyle returns a new theme with overridden value.
func (t Theme) WithSuccessPrefixStyle(style Style) Theme {
	t.SuccessPrefixStyle = style
	return t
}

// WithWarningMessageStyle returns a new theme with overridden value.
func (t Theme) WithWarningMessageStyle(style Style) Theme {
	t.WarningMessageStyle = style
	return t
}

// WithWarningPrefixStyle returns a new theme with overridden value.
func (t Theme) WithWarningPrefixStyle(style Style) Theme {
	t.WarningPrefixStyle = style
	return t
}

// WithErrorMessageStyle returns a new theme with overridden value.
func (t Theme) WithErrorMessageStyle(style Style) Theme {
	t.ErrorMessageStyle = style
	return t
}

// WithErrorPrefixStyle returns a new theme with overridden value.
func (t Theme) WithErrorPrefixStyle(style Style) Theme {
	t.ErrorPrefixStyle = style
	return t
}

// WithFatalMessageStyle returns a new theme with overridden value.
func (t Theme) WithFatalMessageStyle(style Style) Theme {
	t.FatalMessageStyle = style
	return t
}

// WithFatalPrefixStyle returns a new theme with overridden value.
func (t Theme) WithFatalPrefixStyle(style Style) Theme {
	t.FatalPrefixStyle = style
	return t
}

// WithDescriptionMessageStyle returns a new theme with overridden value.
func (t Theme) WithDescriptionMessageStyle(style Style) Theme {
	t.DescriptionMessageStyle = style
	return t
}

// WithDescriptionPrefixStyle returns a new theme with overridden value.
func (t Theme) WithDescriptionPrefixStyle(style Style) Theme {
	t.DescriptionPrefixStyle = style
	return t
}

// WithBulletListTextStyle returns a new theme with overridden value.
func (t Theme) WithBulletListTextStyle(style Style) Theme {
	t.BulletListTextStyle = style
	return t
}

// WithBulletListBulletStyle returns a new theme with overridden value.
func (t Theme) WithBulletListBulletStyle(style Style) Theme {
	t.BulletListBulletStyle = style
	return t
}

// WithLetterStyle returns a new theme with overridden value.
func (t Theme) WithLetterStyle(style Style) Theme {
	t.LetterStyle = style
	return t
}

// WithDebugMessageStyle returns a new theme with overridden value.
func (t Theme) WithDebugMessageStyle(style Style) Theme {
	t.DebugMessageStyle = style
	return t
}

// WithDebugPrefixStyle returns a new theme with overridden value.
func (t Theme) WithDebugPrefixStyle(style Style) Theme {
	t.DebugPrefixStyle = style
	return t
}

// WithTreeStyle returns a new theme with overridden value.
func (t Theme) WithTreeStyle(style Style) Theme {
	t.TreeStyle = style
	return t
}

// WithTreeTextStyle returns a new theme with overridden value.
func (t Theme) WithTreeTextStyle(style Style) Theme {
	t.TreeTextStyle = style
	return t
}

<<<<<<< HEAD
// WithPanelBorderStyle returns a new theme with overridden value.
func (t Theme) WithPanelBorderStyle(style Style) Theme {
	t.PanelBorderStyle = style
	return t
}

// WithBoxStyle returns a new theme with overridden value.
func (t Theme) WithBoxStyle(style Style) Theme {
	t.BoxStyle = style
	return t
}

// WithBoxTextStyle returns a new theme with overridden value.
func (t Theme) WithBoxTextStyle(style Style) Theme {
	t.BoxTextStyle = style
=======
// WithBarLabelStyle returns a new theme with overridden value.
func (t Theme) WithBarLabelStyle(style Style) Theme {
	t.BarLabelStyle = style
	return t
}

// WithBarStyle returns a new theme with overridden value.
func (t Theme) WithBarStyle(style Style) Theme {
	t.BarStyle = style
>>>>>>> dfc04564
	return t
}<|MERGE_RESOLUTION|>--- conflicted
+++ resolved
@@ -37,14 +37,11 @@
 		LetterStyle:             Style{FgDefault},
 		DebugMessageStyle:       Style{FgGray},
 		DebugPrefixStyle:        Style{FgBlack, BgGray},
-<<<<<<< HEAD
 		PanelBorderStyle:        Style{FgDefault},
 		BoxStyle:                Style{FgDefault},
 		BoxTextStyle:            Style{FgDefault},
-=======
 		BarLabelStyle:           Style{FgLightCyan},
 		BarStyle:                Style{FgCyan},
->>>>>>> dfc04564
 	}
 )
 
@@ -85,14 +82,11 @@
 	LetterStyle             Style
 	DebugMessageStyle       Style
 	DebugPrefixStyle        Style
-<<<<<<< HEAD
 	PanelBorderStyle        Style
 	BoxStyle                Style
 	BoxTextStyle            Style
-=======
 	BarLabelStyle           Style
 	BarStyle                Style
->>>>>>> dfc04564
 }
 
 // WithPrimaryStyle returns a new theme with overridden value.
@@ -227,7 +221,6 @@
 	return t
 }
 
-<<<<<<< HEAD
 // WithPanelBorderStyle returns a new theme with overridden value.
 func (t Theme) WithPanelBorderStyle(style Style) Theme {
 	t.PanelBorderStyle = style
@@ -243,7 +236,9 @@
 // WithBoxTextStyle returns a new theme with overridden value.
 func (t Theme) WithBoxTextStyle(style Style) Theme {
 	t.BoxTextStyle = style
-=======
+	return t
+}
+
 // WithBarLabelStyle returns a new theme with overridden value.
 func (t Theme) WithBarLabelStyle(style Style) Theme {
 	t.BarLabelStyle = style
@@ -253,6 +248,5 @@
 // WithBarStyle returns a new theme with overridden value.
 func (t Theme) WithBarStyle(style Style) Theme {
 	t.BarStyle = style
->>>>>>> dfc04564
 	return t
 }