--- conflicted
+++ resolved
@@ -27,7 +27,6 @@
 	assert.True(t, Output)
 }
 
-<<<<<<< HEAD
 func TestDisableStyling(t *testing.T) {
 	RawOutput = true
 	DisableStyling()
@@ -38,11 +37,11 @@
 	RawOutput = false
 	EnableStyling()
 	assert.True(t, RawOutput)
-=======
+}
+
 func TestInterfaceImplementation(t *testing.T) {
 	// If a printer doesn't fit into the slice, the printer doesn't has the right interface anymore.
 	_ = []TextPrinter{&DefaultBasicText, DefaultBox, DefaultCenter, &DefaultHeader, &DefaultParagraph, &Info, &DefaultSection}
 	_ = []LivePrinter{DefaultProgressbar, &DefaultSpinner}
 	_ = []RenderPrinter{DefaultBarChart, DefaultBigText, DefaultBulletList, DefaultPanel, DefaultTable, DefaultTree}
->>>>>>> ad62661f
 }